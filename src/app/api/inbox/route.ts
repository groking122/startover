import { NextRequest, NextResponse } from 'next/server';
import { createClient } from '@supabase/supabase-js';
import { resolveInboxPartners } from '@/utils/inboxHelpers';

const supabase = createClient(
  process.env.NEXT_PUBLIC_SUPABASE_URL!,
  process.env.SUPABASE_SERVICE_ROLE_KEY!
);

// Utility function to determine if an address is a base address
function isBaseAddress(address: string): boolean {
  return address.startsWith('addr1') || address.startsWith('addr_test1');
}

<<<<<<< HEAD
// Verify the user is authenticated and their verification is current
async function verifyUserAuthentication(address: string) {
  // Check if the user is verified by looking up their payment address
  const userResponse = await supabase
    .from("users")
    .select("last_verified")
    .eq("payment_address", address)
    .single();
    
  if (!userResponse.data?.last_verified) {
    return { verified: false, error: "User not verified" };
  }
  
  const userData = userResponse.data;
  const age = Date.now() - new Date(userData.last_verified).getTime();
  if (age > 60 * 60 * 1000) { // 1 hour expiration
    return { verified: false, error: "Session expired, re-verify" };
  }
  
  return { verified: true };
}

// Updated implementation to use payment addresses with verification
export async function GET(request: NextRequest) {
=======
// New implementation using the resolveInboxPartners utility function
export async function GET(req: NextRequest) {
  const address = req.nextUrl.searchParams.get('address');
  
  if (!address) {
    return NextResponse.json(
      { error: 'Address parameter is required' },
      { status: 400 }
    );
  }
  
>>>>>>> 76d43671
  try {
    // Determine if the provided address is a base address
    const isBase = isBaseAddress(address);
    
    // Set up the query based on address type
    let query;
    if (isBase) {
      query = supabase
        .from('messages')
        .select('*')
        .or(`payment_address_from.eq.${address},payment_address_to.eq.${address},stake_address_to.eq.${address}`);
    } else {
      query = supabase
        .from('messages')
        .select('*')
        .or(`payment_address_from.eq.${address},payment_address_to.eq.${address}`);
    }
<<<<<<< HEAD

    // Ensure the provided address is a base address
    if (!isBaseAddress(address)) {
      return NextResponse.json(
        { error: 'Address must be a valid base address (starts with addr1)' },
        { status: 400 }
      );
    }
    
    // Check if user is verified before proceeding
    const verificationResult = await verifyUserAuthentication(address);
    if (!verificationResult.verified) {
      return NextResponse.json(
        { error: verificationResult.error },
        { status: 401 }
      );
    }
    
    // Get all messages where the user is either the sender or recipient
    const { data, error } = await supabase
      .from('messages')
      .select('payment_address_from, payment_address_to')
      .or(`payment_address_from.eq.${address},payment_address_to.eq.${address}`)
      .order('created_at', { ascending: false });

=======
    
    const { data, error } = await query.order('created_at', { ascending: false });
    
>>>>>>> 76d43671
    if (error) {
      console.error('Error fetching messages:', error);
      return NextResponse.json(
        { error: 'Failed to fetch messages' },
        { status: 500 }
      );
    }
<<<<<<< HEAD

    // Extract unique conversation partners from the results
    const partners = new Set<string>();
    
    (data || []).forEach(msg => {
      if (msg.payment_address_from === address) {
        // This is a message sent by the user, add the recipient
        partners.add(msg.payment_address_to);
      } else {
        // This is a message received by the user, add the sender
        partners.add(msg.payment_address_from);
      }
    });

    return NextResponse.json({
      success: true,
      partners: Array.from(partners)
=======
    
    // Extract unique conversation partners
    const partners = resolveInboxPartners(data || [], address);
    
    return NextResponse.json({
      success: true,
      partners
>>>>>>> 76d43671
    });
  } catch (error) {
    console.error('Error processing inbox request:', error);
    return NextResponse.json(
      { error: 'Internal server error' },
      { status: 500 }
    );
  }
}

// Add POST method with verification checks
export async function POST(req: Request) {
  try {
    // Parse the request body
    const { address } = await req.json();
    
    // Validate inputs
    if (!address) {
      return NextResponse.json(
        { error: 'Address is required' },
        { status: 400 }
      );
    }
    
    // Ensure the provided address is a base address
    if (!isBaseAddress(address)) {
      return NextResponse.json(
        { error: 'Address must be a valid base address (starts with addr1)' },
        { status: 400 }
      );
    }
    
    // Check if user is verified before proceeding
    const verificationResult = await verifyUserAuthentication(address);
    if (!verificationResult.verified) {
      return NextResponse.json(
        { error: verificationResult.error },
        { status: 401 }
      );
    }
    
    console.log(`Fetching all partners for address: ${address}`);
    
    // Get all messages where the user is either the sender or recipient
    const messagesQuery = await supabase
      .from('messages')
      .select('payment_address_from, payment_address_to, created_at')
      .or(`payment_address_from.eq.${address},payment_address_to.eq.${address}`)
      .order('created_at', { ascending: false });
    
    if (messagesQuery.error) {
      console.error('Error fetching messages:', messagesQuery.error);
      return NextResponse.json(
        { error: 'Failed to fetch messages from database' },
        { status: 500 }
      );
    }
    
    // Extract unique conversation partners from the results
    const partners = new Set<string>();
    
    (messagesQuery.data || []).forEach(msg => {
      if (msg.payment_address_from === address) {
        // This is a message sent by the user, add the recipient
        partners.add(msg.payment_address_to);
      } else {
        // This is a message received by the user, add the sender
        partners.add(msg.payment_address_from);
      }
    });
    
    const partnersArray = Array.from(partners);
    console.log(`Found ${partnersArray.length} unique conversation partners`);
    
    return NextResponse.json({
      success: true,
      partners: partnersArray,
      totalMessages: messagesQuery.data?.length || 0
    });
    
  } catch (error) {
    console.error('Error processing direct fetch request:', error);
    return NextResponse.json(
      { 
        error: 'Internal server error',
        details: error instanceof Error ? error.message : 'Unknown error'
      },
      { status: 500 }
    );
  }
}<|MERGE_RESOLUTION|>--- conflicted
+++ resolved
@@ -12,92 +12,29 @@
   return address.startsWith('addr1') || address.startsWith('addr_test1');
 }
 
-<<<<<<< HEAD
-// Verify the user is authenticated and their verification is current
-async function verifyUserAuthentication(address: string) {
-  // Check if the user is verified by looking up their payment address
-  const userResponse = await supabase
-    .from("users")
-    .select("last_verified")
-    .eq("payment_address", address)
-    .single();
-    
-  if (!userResponse.data?.last_verified) {
-    return { verified: false, error: "User not verified" };
-  }
-  
-  const userData = userResponse.data;
-  const age = Date.now() - new Date(userData.last_verified).getTime();
-  if (age > 60 * 60 * 1000) { // 1 hour expiration
-    return { verified: false, error: "Session expired, re-verify" };
-  }
-  
-  return { verified: true };
-}
+// New implementation using the resolveInboxPartners utility function
+export async function GET(request: NextRequest) {
+  try {
+    const searchParams = request.nextUrl.searchParams;
+    const address = searchParams.get('address');
 
-// Updated implementation to use payment addresses with verification
-export async function GET(request: NextRequest) {
-=======
-// New implementation using the resolveInboxPartners utility function
-export async function GET(req: NextRequest) {
-  const address = req.nextUrl.searchParams.get('address');
-  
-  if (!address) {
-    return NextResponse.json(
-      { error: 'Address parameter is required' },
-      { status: 400 }
-    );
-  }
-  
->>>>>>> 76d43671
-  try {
-    // Determine if the provided address is a base address
-    const isBase = isBaseAddress(address);
-    
-    // Set up the query based on address type
-    let query;
-    if (isBase) {
-      query = supabase
-        .from('messages')
-        .select('*')
-        .or(`payment_address_from.eq.${address},payment_address_to.eq.${address},stake_address_to.eq.${address}`);
-    } else {
-      query = supabase
-        .from('messages')
-        .select('*')
-        .or(`payment_address_from.eq.${address},payment_address_to.eq.${address}`);
-    }
-<<<<<<< HEAD
-
-    // Ensure the provided address is a base address
-    if (!isBaseAddress(address)) {
+    if (!address) {
       return NextResponse.json(
-        { error: 'Address must be a valid base address (starts with addr1)' },
+        { error: 'Address parameter is required' },
         { status: 400 }
       );
     }
+
+    // Check if provided address is a base address
+    const isBase = address.startsWith('addr1') || address.startsWith('addr_test1');
     
-    // Check if user is verified before proceeding
-    const verificationResult = await verifyUserAuthentication(address);
-    if (!verificationResult.verified) {
-      return NextResponse.json(
-        { error: verificationResult.error },
-        { status: 401 }
-      );
-    }
-    
-    // Get all messages where the user is either the sender or recipient
+    // First get all messages where the user is either the sender or recipient (by stake address)
     const { data, error } = await supabase
       .from('messages')
-      .select('payment_address_from, payment_address_to')
-      .or(`payment_address_from.eq.${address},payment_address_to.eq.${address}`)
+      .select('from, to, to_address')
+      .or(`from.eq.${address},to.eq.${address}`)
       .order('created_at', { ascending: false });
 
-=======
-    
-    const { data, error } = await query.order('created_at', { ascending: false });
-    
->>>>>>> 76d43671
     if (error) {
       console.error('Error fetching messages:', error);
       return NextResponse.json(
@@ -105,33 +42,30 @@
         { status: 500 }
       );
     }
-<<<<<<< HEAD
 
-    // Extract unique conversation partners from the results
-    const partners = new Set<string>();
+    // For base addresses, also get messages where to_address matches the base address
+    let additionalData: any[] = [];
+    if (isBase) {
+      const { data: toAddressData, error: toAddressError } = await supabase
+        .from('messages')
+        .select('from, to, to_address')
+        .eq('to_address', address)
+        .order('created_at', { ascending: false });
+        
+      if (!toAddressError && toAddressData) {
+        additionalData = toAddressData;
+      }
+    }
     
-    (data || []).forEach(msg => {
-      if (msg.payment_address_from === address) {
-        // This is a message sent by the user, add the recipient
-        partners.add(msg.payment_address_to);
-      } else {
-        // This is a message received by the user, add the sender
-        partners.add(msg.payment_address_from);
-      }
-    });
+    // Combine the results
+    const allMessages = [...(data || []), ...additionalData];
+
+    // Use the shared utility function to extract unique partners
+    const partners = resolveInboxPartners(allMessages, address);
 
     return NextResponse.json({
       success: true,
-      partners: Array.from(partners)
-=======
-    
-    // Extract unique conversation partners
-    const partners = resolveInboxPartners(data || [], address);
-    
-    return NextResponse.json({
-      success: true,
-      partners
->>>>>>> 76d43671
+      partners: partners
     });
   } catch (error) {
     console.error('Error processing inbox request:', error);
