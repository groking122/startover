export const runtime = 'nodejs';

import { NextResponse } from 'next/server';
import { createClient } from '@supabase/supabase-js';

const supabase = createClient(
  process.env.NEXT_PUBLIC_SUPABASE_URL!,
  process.env.SUPABASE_SERVICE_ROLE_KEY!
);

// Utility to validate Cardano addresses
function isValidCardanoAddress(address: string): boolean {
  if (!address) return false;
  const isBaseAddress = address.startsWith('addr1') || address.startsWith('addr_test1');
  return isBaseAddress && address.length >= 90;
}

export async function POST(req: Request) {
  try {
    // Parse request body with updated fields
    const { 
      payment_address_from, 
      payment_address_to, 
      message,
      signature 
    } = await req.json();
    
    // Extra validation for required fields
    if (!payment_address_from) {
      return NextResponse.json(
        { error: 'Sender payment address is required' },
        { status: 400 }
      );
    }
    
    if (!payment_address_to) {
      return NextResponse.json(
        { error: 'Recipient payment address is required' },
        { status: 400 }
      );
    }
    
    if (!message) {
      return NextResponse.json(
        { error: 'Message content is required' },
        { status: 400 }
      );
    }

    if (!signature) {
      return NextResponse.json(
        { error: 'Message signature is required' },
        { status: 400 }
      );
    }
    
    // Log the full addresses being used - don't truncate addresses in logs
    console.log('Storing message with parameters:', {
      payment_address_from: payment_address_from,
      payment_address_to: payment_address_to,
      messageLength: message.length,
      messageSample: message.substring(0, 20) + (message.length > 20 ? '...' : ''),
      hasSignature: !!signature
    });
    
    // Validate address formats (enforce base addresses)
    if (!isValidCardanoAddress(payment_address_from) || !isValidCardanoAddress(payment_address_to)) {
      console.error('Invalid addresses detected:', { 
        fromValid: isValidCardanoAddress(payment_address_from), 
        toValid: isValidCardanoAddress(payment_address_to) 
      });
      return NextResponse.json(
        { error: 'Invalid sender or recipient address format. Both must be base addresses.' },
        { status: 400 }
      );
    }

    // Check if the user is verified by looking up their payment address
    const userResponse = await supabase
      .from("users")
      .select("last_verified")
      .eq("payment_address", payment_address_from)
      .single();
      
    if (!userResponse.data?.last_verified) {
      return NextResponse.json({
        error: "User not verified"
      }, { status: 401 });
    }
    
    const userData = userResponse.data;
    const age = Date.now() - new Date(userData.last_verified).getTime();
    if (age > 60 * 60 * 1000) {
      return NextResponse.json({
        error: "Session expired, re-verify"
      }, { status: 401 });
    }

    // Add rate limiting
    const cooldownWindowMs = 3000; // 3 seconds

    // Use Supabase to track last message sent
    const lastSentKey = `last_sent_${payment_address_from}`;
    const lastSentResponse = await supabase
      .from("rate_limits")
      .select("timestamp")
      .eq("key", lastSentKey)
      .single();

    const now = Date.now();
    const lastSent = lastSentResponse?.data?.timestamp
      ? new Date(lastSentResponse.data.timestamp).getTime()
      : 0;

    if (now - lastSent < cooldownWindowMs) {
      return NextResponse.json({ error: "You're sending messages too fast" }, { status: 429 });
    }

    // Update the rate limit record
    await supabase
      .from("rate_limits")
      .upsert({ key: lastSentKey, timestamp: new Date().toISOString() });

    // Insert the message to database, using the payment addresses
    const { data, error } = await supabase
      .from('messages')
      .insert({
<<<<<<< HEAD
        payment_address_from,
        payment_address_to,
        message,
        signature: signature // Store the signature for audit purposes
=======
        payment_address_from: from,            // Full stake address
        payment_address_to: to,              // Full stake address 
        stake_address_to: toAddress, // Full base address when provided
        message
>>>>>>> 76d43671
      });
      
    if (error) {
      console.error('Error inserting message:', error);
      return NextResponse.json(
        { error: 'Failed to save message' },
        { status: 500 }
      );
    }
    
    return NextResponse.json({ success: true });
  } catch (error) {
    console.error('Error processing message:', error);
    return NextResponse.json(
      { error: 'Internal server error' },
      { status: 500 }
    );
  }
} <|MERGE_RESOLUTION|>--- conflicted
+++ resolved
@@ -125,17 +125,10 @@
     const { data, error } = await supabase
       .from('messages')
       .insert({
-<<<<<<< HEAD
-        payment_address_from,
-        payment_address_to,
-        message,
-        signature: signature // Store the signature for audit purposes
-=======
-        payment_address_from: from,            // Full stake address
-        payment_address_to: to,              // Full stake address 
-        stake_address_to: toAddress, // Full base address when provided
+        from,            // Full stake address
+        to,              // Full stake address 
+        to_address: toAddress, // Full base address when provided
         message
->>>>>>> 76d43671
       });
       
     if (error) {
