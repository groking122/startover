'use client';

import React, { createContext, useContext, useState, useEffect, useCallback, useReducer } from 'react';
// Don't import the cardano library directly at the top level
// import { useCardano } from '@cardano-foundation/cardano-connect-with-wallet';
import { PublicKey } from '@emurgo/cardano-serialization-lib-asmjs';
import { convertStakeAddressHexToBech32, getStakeAddressFromWallet } from '@/utils/client/stakeUtils';
import { extractRawPublicKeyHex } from '@/utils/extractRawPublicKeyHex';
import { extractRawPublicKeyHexSync } from '@/utils/extractRawPublicKeyHexSync';
import { getAvailableWallets, isWalletEnabled } from '@/utils/walletUtils';
// Import type for cbor module
import type * as CborModule from 'cbor';
import { toast } from 'react-hot-toast';
import { useCardano } from '@cardano-foundation/cardano-connect-with-wallet';
import { safeLocalStorage } from '@/utils/client/browserUtils';
import { toHex } from '@/utils/client/stringUtils';

interface WalletIdentityContextType {
  isWalletLoading: boolean;
  enabledWallet: string | null;
  cardanoEnabledWallet: string | null;
  stakeAddress: string | null;
  baseAddress: string | null;
  usedAddresses: string[];
  isVerified: boolean;
  walletIdentityError: string | null;
<<<<<<< HEAD
  connectWallet: (walletKey: string) => void;
=======
  walletLocked: boolean;
  refreshWalletIdentity: () => Promise<void>;
>>>>>>> 76d43671
  disconnectWallet: () => void;
  verifyWalletIdentityManually: () => Promise<void>;
  refreshWalletIdentity: () => Promise<void>;
}

const WalletIdentityContext = createContext<WalletIdentityContextType>({
  isWalletLoading: false,
  enabledWallet: null,
  cardanoEnabledWallet: null,
  stakeAddress: null,
  baseAddress: null,
  usedAddresses: [],
  isVerified: false,
  walletIdentityError: null,
<<<<<<< HEAD
  connectWallet: async () => {},
=======
  walletLocked: false,
  refreshWalletIdentity: async () => {},
>>>>>>> 76d43671
  disconnectWallet: () => {},
  verifyWalletIdentityManually: async () => {},
  refreshWalletIdentity: async () => {},
});

export const useWalletIdentity = () => useContext(WalletIdentityContext);

export const WalletIdentityProvider: React.FC<{children: React.ReactNode}> = ({ children }) => {
  const [stakeAddress, setStakeAddress] = useState<string | null>(null);
  const [baseAddress, setBaseAddress] = useState<string | null>(null);
  const [usedAddresses, setUsedAddresses] = useState<string[]>([]);
  const [isVerified, setIsVerified] = useState(false);
  const [isWalletLoading, setIsWalletLoading] = useState(false);
  const [walletIdentityError, setWalletIdentityError] = useState<string | null>(null);
  const [walletLocked, setWalletLocked] = useState(false);
  
  // Use state to hold wallet connection info
  const [isConnected, setIsConnected] = useState(false);
  const [enabledWallet, setEnabledWallet] = useState<string | null>(null);
  const [previousWallet, setPreviousWallet] = useState<string | null>(null);
  const [previousStakeAddress, setPreviousStakeAddress] = useState<string | null>(null);
  
  // Add a ref to track the previous verified stake address
  const verifiedStakeAddressRef = React.useRef<string | null>(null);
  // Add a new ref to always keep the latest stake address for reliable comparisons
  const latestStakeAddressRef = React.useRef<string | null>(null);

  // Get Cardano wallet state at the component level
  const { enabledWallet: cardanoEnabledWallet } = useCardano?.() || {};

  // Disconnect the wallet and reset related state
  const disconnectWallet = useCallback(() => {
    setStakeAddress(null);
    setUsedAddresses([]);
    setPreviousStakeAddress(null);
    setIsVerified(false);
    setIsConnected(false);
    setEnabledWallet(null);
    setPreviousWallet(null);
    verifiedStakeAddressRef.current = null;
    latestStakeAddressRef.current = null;
    setWalletLocked(false);
    
    // Clear any stored state in localStorage
    safeLocalStorage.removeItem('last_connected_stake_address');
    safeLocalStorage.removeItem("verifiedStakeAddress"); 
    safeLocalStorage.removeItem("verifiedPaymentAddress"); // Also clear payment address
    
    console.log("Wallet disconnected, all state reset");
    
    // Remove the aggressive page reload - let React state handle UI updates
    // If the user explicitly chooses to completely reset, offer a refresh button in the UI instead
  }, []);

  // Add a useEffect to handle verification persistence
  useEffect(() => {
    if (!stakeAddress) return;
    
    // Only reset verification if the address changed and it was previously verified
    if (verifiedStakeAddressRef.current && stakeAddress !== verifiedStakeAddressRef.current) {
      console.log("⚠️ Stake address changed from verified address, resetting verification status", {
        previousVerified: verifiedStakeAddressRef.current.substring(0, 10) + '...',
        new: stakeAddress.substring(0, 10) + '...'
      });
      setIsVerified(false);
    }
  }, [stakeAddress]);

  // Add a useEffect to restore verification state from localStorage when a wallet is connected
  useEffect(() => {
    if (!stakeAddress) return;
    
    const cached = safeLocalStorage.getItem("verifiedStakeAddress");
    if (cached && cached === stakeAddress) {
      setIsVerified(true);
      verifiedStakeAddressRef.current = cached;
      console.log("✅ Restored verification from cache");
    }
  }, [stakeAddress]);

  // Update the ref when verification succeeds
  useEffect(() => {
    if (isVerified && stakeAddress) {
      verifiedStakeAddressRef.current = stakeAddress;
      console.log("✅ Updated verified stake address reference:", 
        stakeAddress.substring(0, 10) + '...');
    }
  }, [isVerified, stakeAddress]);

  // Modified checkWalletConnection with gentler reconnect logic
  const checkWalletConnection = useCallback(async () => {
    // Skip wallet checking if there's no window object (SSR)
    if (typeof window === 'undefined' || !window.cardano) {
      return;
    }

    try {
      // Search for available wallets using our utility function
      const availableWallets = getAvailableWallets();
      
      console.log("Available wallets:", availableWallets);
      
      // Check if any wallet is enabled
      let walletKey = null;
      for (const key of availableWallets) {
        try {
          if (await isWalletEnabled(key)) {
            walletKey = key;
            break;
          }
        } catch (err) {
          console.error(`Error checking if wallet ${key} is enabled:`, err);
        }
      }
      
      // If we have a previously enabled wallet but can't find it now
      if (!walletKey && enabledWallet) {
        console.log("🔍 Previously connected wallet temporarily unavailable");
        
        // Try to gently reconnect instead of immediately disconnecting
        try {
          if (window.cardano[enabledWallet]) {
            console.log("🔌 Attempting to re-enable wallet:", enabledWallet);
            await window.cardano[enabledWallet].enable();
            
            // Check if it's now enabled after our attempt
            if (await isWalletEnabled(enabledWallet)) {
              console.log("✅ Successfully reconnected to wallet");
              walletKey = enabledWallet;
              setWalletLocked(false);
            } else {
              console.log("⚠️ Wallet is likely locked but not disconnected");
              setWalletLocked(true);
              return; // Keep existing state, don't disconnect
            }
          } else {
            console.log("⚠️ Wallet extension appears to be completely unavailable");
            setWalletLocked(true);
            return; // Keep existing state, don't disconnect
          }
        } catch (reconnectError) {
          console.log("⚠️ Failed to reconnect to wallet, but not disconnecting:", reconnectError);
          setWalletLocked(true);
          return; // Keep existing state, don't disconnect
        }
      } else if (walletKey && walletLocked) {
        // If we found a wallet and we previously thought it was locked, update state
        setWalletLocked(false);
      }
      
      // Crucial change: Only fetch stake address if wallet has actually changed!
      if (enabledWallet !== walletKey && walletKey) {
        console.log("🔍 Wallet changed or first detection, fetching stake address:", walletKey);
        
        // If wallet has changed, reset verification state
        if (enabledWallet && enabledWallet !== walletKey) {
          console.log("⚠️ Wallet changed from", enabledWallet, "to", walletKey, "- resetting verification state");
          setIsVerified(false);
          verifiedStakeAddressRef.current = null;
          // Don't clear latestStakeAddressRef yet - it will be updated by fetchStakeAddress
        }
        
        setEnabledWallet(walletKey);
        setPreviousWallet(walletKey);
        
        // Only fetch stake address when wallet changes or is newly detected
        await fetchStakeAddress(walletKey);
      } else if (enabledWallet === walletKey && latestStakeAddressRef.current && isVerified) {
        console.log("🔒 Wallet unchanged, verification preserved.");
        // Do nothing; verification remains stable
      }
    } catch (error) {
      console.error("Error checking wallet connection:", error);
      // Don't reset state on error to prevent aggressive disconnects
      setWalletIdentityError(error instanceof Error ? error.message : String(error));
    }
  }, [enabledWallet, disconnectWallet, walletLocked, stakeAddress, isVerified]);

  // Safely get cardano wallet information using dynamic import and useEffect
  useEffect(() => {
    // Dynamically import cardano library to prevent SSR issues
    const initCardanoConnection = async () => {
      try {
        // Only run in browser environment
        if (typeof window === 'undefined') return;

        // Dynamically import the cardano library with error handling
        try {
          const cardanoModule = await import('@cardano-foundation/cardano-connect-with-wallet');
          const { useCardano } = cardanoModule;
          
          // Check if window.cardano exists
          if (!window.cardano) {
            console.warn('Cardano wallets not available');
            return;
          }
          
          // Initial connection check
          await checkWalletConnection();
          
          // Set up interval to periodically check wallet connection
          const connectionInterval = setInterval(() => {
            checkWalletConnection();
          }, 30000); // Check every 30 seconds
          
          // Clean up interval on unmount
          return () => clearInterval(connectionInterval);
        } catch (importError) {
          console.error('Error importing cardano library:', importError);
          return;
        }
      } catch (error) {
        console.error('Error initializing cardano connection:', error);
      }
    };
    
    initCardanoConnection();
  }, [checkWalletConnection]);

  // Create a function to handle wallet identity verification
  const verifyWalletIdentity = async (baseAddr: string, api: any) => {
    try {
      // Get the payment address (more secure than using stake address)
      const paymentAddress = await api.getChangeAddress();
      console.log("📦 paymentAddress =", paymentAddress);
      
      if (!paymentAddress) {
        throw new Error("No payment address available");
      }

<<<<<<< HEAD
      // Get the first payment address (hex format)
      const baseAddressHex = usedAddresses[0];
      
      // Create a message to sign - include the current timestamp and base address
      const messageObject = {
        baseAddress: baseAddr,
        timestamp: new Date().toISOString(),
=======
      // Create a message to sign - include the current timestamp and payment address
      const messageObject = {
        paymentAddress,
        timestamp: Date.now(),
>>>>>>> 76d43671
        action: 'verify_wallet'
      };
      
      // Serialize to JSON string
      const messageJson = JSON.stringify(messageObject);
      console.log("📝 Original JSON message:", messageJson);
      
      // Convert JSON string to HEX format as required by CIP-30
      const messageHex = toHex(messageJson);
      console.log("🔢 Converted HEX:", messageHex);
      
<<<<<<< HEAD
      // Sign the message with the base address (using hex format)
      console.log("⏳ Requesting wallet to sign data...");
      console.log("📤 messageHex (signed by wallet):", messageHex);
      const result = await api.signData(baseAddressHex, messageHex);
=======
      // Sign the message with the payment address using hex format
      console.log("⏳ Requesting wallet to sign data...");
      const result = await api.signData(paymentAddress, messageHex);
>>>>>>> 76d43671
      console.log("✅ Received sign result from wallet:", {
        keyLength: result.key?.length || 0,
        signatureLength: result.signature?.length || 0,
      });
      
      // Debug log: check the raw signature format
      console.log("🔍 Raw signature details:", {
        type: typeof result.signature,
        hexLength: result.signature?.length || 0,
        byteLength: Buffer.from(result.signature || "", 'hex').length,
        isValidHex: /^[0-9a-f]+$/i.test(result.signature || ""),
        preview: result.signature?.substring(0, 30) + "..."
      });
      
      // We'll use the original JSON for logging but send hex to the backend
      console.log("📝 Message for verification (JSON):", messageJson.substring(0, 30) + "...");
      
      // The public key from wallet may be CBOR encoded
      console.log("🔑 Raw wallet public key:", result.key);
      
      let publicKeyHex;
      
      try {
        // Try using the extractRawPublicKeyHex utility
        try {
          publicKeyHex = await extractRawPublicKeyHex(result.key);
          console.log("✅ Extracted raw public key hex:", publicKeyHex);
        } catch (utilError) {
          console.error("❌ Async utility extraction failed:", utilError);
          
          // Fallback: Try synchronous extraction if async fails (avoids CBOR issues)
          try {
            console.log("⚠️ Falling back to synchronous key extraction...");
            publicKeyHex = extractRawPublicKeyHexSync(result.key);
            console.log("✅ Extracted key using synchronous method");
          } catch (syncError) {
            console.error("❌ Sync extraction failed:", syncError);
            
            // Last resort fallback: Manual extraction if both utilities fail
            console.log("⚠️ Trying last resort manual extraction...");
            
            // Direct approach - try to convert directly from hex
            const rawKeyBuffer = Buffer.from(result.key, 'hex');
            
            if (rawKeyBuffer.length === 32) {
              // This is already a raw 32-byte key
              publicKeyHex = result.key;
              console.log("✅ Key was already in raw format");
            } 
            // If it's not 32 bytes, try with PublicKey class
            else {
              try {
                const pubKey = PublicKey.from_bytes(rawKeyBuffer);
                publicKeyHex = Buffer.from(pubKey.as_bytes()).toString('hex');
                console.log("✅ Extracted key using PublicKey class");
              } catch (keyError) {
                console.error("❌ All key extraction methods failed");
                throw new Error("Could not extract a valid 32-byte public key");
              }
            }
          }
        }
      } catch (error) {
        console.error("❌ Failed to extract public key:", error);
        throw new Error("Could not extract a valid 32-byte public key");
      }
      
      // Extract the raw signature from CBOR
      let rawSignatureHex = result.signature;
      console.log("📊 Original signature format:", {
        type: typeof result.signature,
        length: result.signature?.length || 0,
        hex: result.signature?.substring(0, 30) + "...",
      });
      
      try {
        // Dynamically import cbor library to avoid SSR issues
        const cbor = await import('cbor');
        
        // Try to decode as CBOR first
        try {
          const decoded = await cbor.decodeFirst(Buffer.from(result.signature, 'hex'));
          console.log("🔍 Decoded signature CBOR structure:", decoded);
          
          // Handle potential formats
          if (decoded) {
            if (typeof decoded === 'object') {
              // Object with signature property (CIP-8/CIP-30)
              if (decoded.signature && typeof decoded.signature === 'string') {
                console.log("✅ Found signature as string property:", decoded.signature.substring(0, 20) + "...");
                rawSignatureHex = decoded.signature;
              } 
              // Format with buffer directly
              else if (decoded.signature && Buffer.isBuffer(decoded.signature)) {
                console.log("✅ Found signature as buffer property");
                rawSignatureHex = decoded.signature.toString('hex');
              }
              // Some wallets might have a 'data' property
              else if (decoded.data && typeof decoded.data === 'string') {
                console.log("✅ Found signature as data property:", decoded.data.substring(0, 20) + "...");
                rawSignatureHex = decoded.data;
              }
              // Some wallets use numeric indices
              else if (Array.isArray(decoded) && decoded.length > 0) {
                // Try common index patterns
                const potentialSig = decoded[0] || decoded[1] || decoded[decoded.length - 1];
                if (typeof potentialSig === 'string') {
                  console.log("✅ Found signature in array at index:", decoded.indexOf(potentialSig));
                  rawSignatureHex = potentialSig;
                } else if (Buffer.isBuffer(potentialSig)) {
                  console.log("✅ Found signature buffer in array");
                  rawSignatureHex = potentialSig.toString('hex');
                }
              }
              // Last resort - serialize the whole object and log it
              else {
                console.warn("⚠️ Complex CBOR object structure:", JSON.stringify(decoded));
                
                // Try to extract any string that looks like a hex signature
                const objStr = JSON.stringify(decoded);
                const hexMatches = objStr.match(/[0-9a-f]{120,128}/);
                if (hexMatches && hexMatches[0]) {
                  console.log("✅ Found potential signature by pattern matching:", hexMatches[0].substring(0, 20) + "...");
                  rawSignatureHex = hexMatches[0];
                }
              }
            } 
            // Direct buffer
            else if (Buffer.isBuffer(decoded)) {
              console.log("✅ Decoded to direct buffer");
              rawSignatureHex = decoded.toString('hex');
            }
            // Direct string
            else if (typeof decoded === 'string') {
              console.log("✅ Decoded to direct string");
              rawSignatureHex = decoded;
            }
          }
        } catch (cborError) {
          console.warn("⚠️ CBOR decoding failed:", cborError);
          
          // If CBOR fails, maybe it's already a raw signature
          if (result.signature.length === 128 || result.signature.length === 64) {
            console.log("✅ Signature seems to be already in raw format");
            rawSignatureHex = result.signature;
          } else {
            console.error("❌ Unknown signature format and CBOR decoding failed");
          }
        }
      } catch (err) {
        console.error("❌ Failed to import or process with CBOR:", err);
        // Fallback to raw signature as a last resort
        rawSignatureHex = result.signature;
      }
      
      console.log("✅ Extracted raw signature hex:", rawSignatureHex.substring(0, 20) + "...");
      console.log("✅ Signature length:", rawSignatureHex.length, "characters (should be ~128)");
      
      // Normalize signature to ensure it's exactly 64 bytes
      const normalizedSignature = await normalizeEd25519Signature(rawSignatureHex);
      console.log("✅ Normalized signature length:", normalizedSignature.length, 
        "characters =", Buffer.from(normalizedSignature, 'hex').length, "bytes");
      
      // Explicitly verify normalized signature before sending to backend
      console.log("Normalized signature (frontend):", {
        length: normalizedSignature.length,
        bytes: Buffer.from(normalizedSignature, 'hex').length,
        preview: normalizedSignature.substring(0, 30) + "..."
      });
      
      console.log("🔑 Final public key hex:", publicKeyHex);
      console.log("🔢 Payload sizes:", {
<<<<<<< HEAD
        baseAddress: baseAddr.length,
=======
        stakeAddress: stakeAddr.length,
        paymentAddress: paymentAddress.length,
>>>>>>> 76d43671
        publicKey: publicKeyHex.length,
        rawSignature: rawSignatureHex.length,
        normalizedSignature: normalizedSignature.length,
        messageJson: messageJson.length,
        messageHex: messageHex.length
      });

<<<<<<< HEAD
      // Run a debug check first to diagnose any issues
      let bestVerificationMethod = "";
      try {
        console.log("🔍 Running verification debug check...");
        const debugResponse = await fetch('/api/user/verify-debug', {
          method: 'POST',
          headers: {
            'Content-Type': 'application/json',
            'Accept': 'application/json'
          },
          body: JSON.stringify({
            baseAddress: baseAddr,
            publicKey: publicKeyHex,
            signature: normalizedSignature,
            message
          }),
        });
        
        const debugResult = await debugResponse.json();
        console.log("📊 Debug verification results:", debugResult);
        
        // Find which verification method succeeded
        const verificationResults = debugResult.verificationResults || {};
        for (const [method, result] of Object.entries(verificationResults)) {
          // Type check to avoid TypeScript errors
          if (result && typeof result === 'object' && 'valid' in result && result.valid === true) {
            bestVerificationMethod = method;
            console.log(`✅ Found working verification method: ${method}`);
            break;
          }
        }
          
        if (bestVerificationMethod) {
          console.log("✅ Debug verification found a valid combination!");
        } else {
          console.warn("⚠️ Debug verification failed to find a valid combination");
        }
      } catch (debugError) {
        console.error("❌ Debug verification error:", debugError);
      }

      // Make actual API call to validate the signature with the best method found
      console.log("📤 Making actual verification request");
      const apiUrl = bestVerificationMethod 
        ? `/api/user/verify?method=${bestVerificationMethod}&baseAddress=${encodeURIComponent(baseAddr)}` 
        : `/api/user/verify?baseAddress=${encodeURIComponent(baseAddr)}`;
        
      // Log the exact payload being sent to the API
      console.log("📦 Verification API payload:", {
        baseAddress: baseAddr.substring(0, 10) + "...",
=======
      // Make actual API call to validate the signature
      console.log("📤 Making verification request with payment address");
      const apiUrl = `/api/user/verify-wallet`;
        
      // Log the exact payload being sent to the API
      console.log("📦 Verification API payload:", {
        paymentAddress,
        stakeAddress: stakeAddr.substring(0, 10) + "...", // Send stake address for reference
>>>>>>> 76d43671
        pubKeyLength: publicKeyHex.length,
        signatureLength: normalizedSignature.length,
        messageLength: messageHex.length,
        messageFirst20Chars: messageHex.substring(0, 20) + "...",
        apiUrl
      });
      
      const response = await fetch(apiUrl, {
        method: 'POST',
        headers: {
          'Content-Type': 'application/json',
          'Accept': 'application/json',
          'X-Requested-With': 'XMLHttpRequest'
        },
        body: JSON.stringify({
<<<<<<< HEAD
          baseAddress: baseAddr,
=======
          paymentAddress,
          stakeAddress: stakeAddr, // Include stake address for the backend
>>>>>>> 76d43671
          pubKey: publicKeyHex,
          signature: normalizedSignature,
          message: messageHex // Send the hex-encoded message that was signed
        }),
      });

      if (!response.ok) {
        console.error("❌ Response not OK:", {
          status: response.status,
          statusText: response.statusText,
          headers: Object.fromEntries([...response.headers.entries()]),
        });
        
        // Clone the response first to avoid "body already read" errors
        const responseClone = response.clone();
        
        // Try to get the raw text first to see what's actually being returned
        const rawText = await responseClone.text();
        console.error("❌ Raw response text:", rawText);
        
        let errorJson: any;
        try {
          // Now try to parse it as JSON
          if (rawText.trim()) {
            errorJson = JSON.parse(rawText);
          } else {
            errorJson = { error: "Empty response from server" };
          }
        } catch (parseError) {
          console.error("❌ Failed to parse error JSON:", parseError);
          errorJson = { 
            error: "Invalid JSON response from server",
            rawText: rawText.substring(0, 100) + (rawText.length > 100 ? '...' : '')
          };
        }

        console.error("❌ Verification API error:", {
          status: response.status,
          error: errorJson.error,
          detail: errorJson.detail,
          stack: errorJson.stack,
          raw: errorJson
        });

        throw new Error(`Verification failed: ${errorJson.error || response.statusText || "Unknown error"}`);
      }

      const verifyResult = await response.json();
      console.log("✅ Verification result:", verifyResult);
      
<<<<<<< HEAD
      // Update verification status based on API response (check verified field from response)
      if (verifyResult.verified) {
      setIsVerified(true);
        verifiedStakeAddressRef.current = baseAddr;
        localStorage.setItem("verifiedStakeAddress", baseAddr); // Store it for persistence
        console.log("✅ Verified at:", new Date().toISOString());
=======
      // Update verification status based on API response
      if (verifyResult.success) {
        setIsVerified(true);
        verifiedStakeAddressRef.current = stakeAddr;
        latestStakeAddressRef.current = stakeAddr;
        
        // Get and store the payment address for future reference
        try {
          const paymentAddress = await api.getChangeAddress();
          if (paymentAddress) {
            // Store the payment address in localStorage for future security checks
            safeLocalStorage.setItem("verifiedPaymentAddress", paymentAddress);
            console.log("✅ Payment address stored for future verification:", 
              paymentAddress.substring(0, 10) + '...');
          }
        } catch (paymentError) {
          console.warn("⚠️ Could not store payment address:", paymentError);
        }
        
        // Store stake address in localStorage
        safeLocalStorage.setItem("verifiedStakeAddress", stakeAddr);
        console.log("✅ Verification completed at:", new Date().toISOString());
>>>>>>> 76d43671
      } else {
        setIsVerified(false);
        verifiedStakeAddressRef.current = null;
        // Clear any existing verification data
        safeLocalStorage.removeItem("verifiedStakeAddress");
        console.error("❌ Server returned success but verification status is not true");
      }
      
      return verifyResult;
    } catch (error) {
      console.error("❌ Wallet verification error:", error);
      setIsVerified(false);
      verifiedStakeAddressRef.current = null;
      throw error;
    }
  };

  // Add a helper function for retrying fetch operations
  const fetchWithRetry = async (url: string, options: RequestInit, maxRetries = 3, delay = 1000) => {
    let lastError;
    
    for (let i = 0; i < maxRetries; i++) {
      try {
        console.log(`Fetch attempt ${i + 1}/${maxRetries} for ${url}`);
        const response = await fetch(url, options);
        return response;
      } catch (error) {
        console.error(`Fetch attempt ${i + 1} failed:`, error);
        lastError = error;
        
        // Don't wait on the last attempt
        if (i < maxRetries - 1) {
          await new Promise(resolve => setTimeout(resolve, delay));
          // Increase delay for next retry (exponential backoff)
          delay *= 1.5;
        }
      }
    }
    
    // If we get here, all retries failed
    throw lastError;
  };

  // Function to get the stake address
  const fetchStakeAddress = async (walletKey: string) => {
    try {
      setIsWalletLoading(true);
      
<<<<<<< HEAD
      console.log("Fetching addresses for wallet:", walletKey);
=======
      console.log("Fetching stake address for wallet:", walletKey);
      
      // Get stake address directly from wallet (preferred method)
      const directStakeAddress = await getStakeAddressFromWallet(walletKey);
      
      if (directStakeAddress) {
        console.log("✅ Stake address (direct):", directStakeAddress.substring(0, 10));

        // CRITICAL FIX: Use REF for reliable comparison
        if (latestStakeAddressRef.current === directStakeAddress) {
          console.log("🔒 Same stake address, preserving verification");
        } else {
          console.log("⚠️ New stake address detected, resetting verification");
          setIsVerified(false);
          verifiedStakeAddressRef.current = null;
          latestStakeAddressRef.current = directStakeAddress;
        }

        setStakeAddress(directStakeAddress);
        return;
      }
      
      // Fallback to traditional method if direct access fails
      console.log("Direct wallet access failed, falling back to traditional method");
>>>>>>> 76d43671
      
      // Enable the wallet and get its API
      if (!window.cardano || !window.cardano[walletKey]) {
        throw new Error(`Wallet ${walletKey} not available`);
      }
      
      const api = await window.cardano[walletKey].enable();
      console.log("📦 api =", api);
      
      // Get the first used address (payment address)
      const usedAddresses = await api.getUsedAddresses();
      console.log("📦 usedAddresses =", usedAddresses);
      
      if (!usedAddresses || usedAddresses.length === 0) {
        throw new Error("No addresses found in the wallet");
      }
      
      // Store the used addresses in state
      setUsedAddresses(usedAddresses);
      
<<<<<<< HEAD
      const baseAddressHex = usedAddresses[0];
=======
      const paymentAddressHex = usedAddresses[0];
      
      // Get the stake address (reward address)
      const rewardAddresses = await api.getRewardAddresses();
      console.log("📦 rewardAddresses =", rewardAddresses);
      
      if (!rewardAddresses || rewardAddresses.length === 0) {
        console.error("❌ No reward addresses returned from wallet");
        setStakeAddress(null);
        setIsVerified(false);
        verifiedStakeAddressRef.current = null;
        latestStakeAddressRef.current = null;
        return;
      }
      
      const stakeAddrHex = rewardAddresses[0];
      console.log("✅ Got stake address hex:", stakeAddrHex?.substring(0, 10) + '...');
>>>>>>> 76d43671
      
      // Convert hex to bech32 format
      try {
        // Import Address from Cardano serialization lib
        const { Address } = await import('@emurgo/cardano-serialization-lib-asmjs');
        const baseAddress = Address.from_bytes(Buffer.from(baseAddressHex, 'hex')).to_bech32();
        console.log("🧪 Converted base address:", baseAddress);
        
        // Store the base address in state
        setStakeAddress(baseAddress);
        setBaseAddress(baseAddress);
        setIsVerified(false); // Need to verify first
      } catch (error) {
        console.error("❌ Failed to convert base address to bech32:", error);
        setStakeAddress(null);
        setBaseAddress(null);
        setIsVerified(false);
        verifiedStakeAddressRef.current = null;
<<<<<<< HEAD
      }
=======
        latestStakeAddressRef.current = null;
        return;
      }
      
      // CRITICAL FIX: Use REF for reliable comparison
      if (latestStakeAddressRef.current === stakeAddrBech32) {
        console.log("🔒 Same stake address, preserving verification");
      } else {
        console.log("⚠️ New stake address detected, resetting verification");
        setIsVerified(false);
        verifiedStakeAddressRef.current = null;
        latestStakeAddressRef.current = stakeAddrBech32;
      }
      
      // Store the stake address in state
      setStakeAddress(stakeAddrBech32);
>>>>>>> 76d43671
    } catch (error) {
      console.error("Error fetching addresses:", error);
      setStakeAddress(null);
      setBaseAddress(null);
      setIsVerified(false);
      verifiedStakeAddressRef.current = null;
      latestStakeAddressRef.current = null;
    } finally {
      setIsWalletLoading(false);
    }
  };

  // Refresh wallet identity data
  const refreshWalletIdentity = async () => {
    if (enabledWallet) {
      await fetchStakeAddress(enabledWallet);
    } else {
      // If no enabled wallet, check connections
      await checkWalletConnection();
    }
  };

  const verifyWalletIdentityManually = async () => {
    console.log("🔐 Manual wallet verification requested");
    
    // Don't proceed if wallet loading
    if (isWalletLoading) {
      console.warn("⚠️ Wallet is loading, cannot verify now");
      toast.error("Please wait for wallet to connect");
      return;
    }
    
    // Don't proceed if no wallet connection
    if (!stakeAddress) {
      console.warn("⚠️ No wallet connected, cannot verify");
      toast.error("Please connect your wallet first");
      return;
    }
    
    try {
      setIsWalletLoading(true);
      setWalletIdentityError(null);
      toast.loading("Verifying wallet... Please approve the signature request in your wallet extension", { id: "verify" });
      
      // Check if we already have the wallet API from the context
      let api;
      try {
        // Use enabledWallet from the component level
        if (!cardanoEnabledWallet) {
          toast.error("Wallet not connected. Please connect first.", { id: "verify" });
          console.error("⚠️ No enabled wallet found");
          setWalletIdentityError("Wallet not connected");
          return;
        }
        
        api = await window.cardano[cardanoEnabledWallet].enable();
        
        if (!api) {
          toast.error("Unable to access wallet API", { id: "verify" });
          console.error("⚠️ Failed to get wallet API");
          setWalletIdentityError("Unable to access wallet API");
          return;
        }
      } catch (apiError) {
        console.error("❌ Error accessing wallet API:", apiError);
        toast.error(`Wallet access error: ${apiError instanceof Error ? apiError.message : 'Unknown'}`, { id: "verify" });
        setWalletIdentityError("Wallet access error");
        return;
      }
      
      try {
        // Verify the wallet identity using the utility function
        await verifyWalletIdentity(stakeAddress, api);
        
        toast.success("Wallet verified successfully! ✓", { id: "verify" });
        setIsVerified(true);
        verifiedStakeAddressRef.current = stakeAddress;
        latestStakeAddressRef.current = stakeAddress;
        
        // Get and store the payment address for future reference
        try {
          const paymentAddress = await api.getChangeAddress();
          if (paymentAddress) {
            // Store the payment address in localStorage for future security checks
            safeLocalStorage.setItem("verifiedPaymentAddress", paymentAddress);
            console.log("✅ Payment address stored for future verification:", 
              paymentAddress.substring(0, 10) + '...');
          }
        } catch (paymentError) {
          console.warn("⚠️ Could not store payment address:", paymentError);
        }
        
        // Store stake address in localStorage
        safeLocalStorage.setItem("verifiedStakeAddress", stakeAddress);
        console.log("✅ Verification completed at:", new Date().toISOString());
      } catch (verifyError: any) {
        console.error("❌ Verification error:", verifyError);
        
        // Clear verification state
        setIsVerified(false);
        verifiedStakeAddressRef.current = null;
        // Don't clear the latestStakeAddressRef here to maintain address tracking
        
        // Handle user rejecting the signature request
        if (verifyError.message?.includes('user declined') || 
            verifyError.message?.includes('declined sign') || 
            verifyError.message?.includes('rejected')) {
          toast.error("You need to approve the signature request in your wallet to verify", { id: "verify" });
          setWalletIdentityError("Signature request was rejected");
        } else if (verifyError.message?.includes('timeout')) {
          toast.error("Verification timed out. Please try again", { id: "verify" });
          setWalletIdentityError("Verification timed out");
        } else {
          toast.error(`Verification failed: ${verifyError.message || 'Unknown error'}`, { id: "verify" });
          setWalletIdentityError(verifyError.message || "Verification failed");
        }
      }
    } catch (error) {
      console.error("❌ General verification error:", error);
      toast.error(`Verification error: ${error instanceof Error ? error.message : 'Unknown'}`, { id: "verify" });
      setWalletIdentityError(error instanceof Error ? error.message : "Unknown error");
    } finally {
      setIsWalletLoading(false);
    }
  };

  // Update the normalizeEd25519Signature function with proper CBOR decoding
  const normalizeEd25519Signature = async (sigHex: string): Promise<string> => {
    try {
      console.log("🔎 Starting signature normalization with raw signature:");
      console.log("📊 RAW INPUT SIGNATURE:", { 
        length: sigHex?.length || 0, 
        hexBytes: Buffer.from(sigHex || "", 'hex').length,
        rawPreview: sigHex?.substring(0, 40) + "...",
        isHex: /^[0-9a-f]+$/i.test(sigHex || "")
      });
      
      // Check for null/undefined
      if (!sigHex) {
        throw new Error("Received empty signature");
      }
      
      // Ensure it's a valid hex string first
      if (!/^[0-9a-f]+$/i.test(sigHex)) {
        console.warn("⚠️ Not a valid hex string, attempting to clean...");
        // Try to extract only hex characters
        const cleanedSig = sigHex.replace(/[^0-9a-f]/gi, '');
        
        if (!/^[0-9a-f]+$/i.test(cleanedSig)) {
          console.error("❌ Could not convert to valid hex string:", sigHex.substring(0, 50));
          throw new Error("Signature contains non-hex characters even after cleaning");
        }
        
        console.log("⚙️ Cleaned signature to valid hex:", cleanedSig.substring(0, 20) + "...");
        sigHex = cleanedSig;
      }
      
      // Show first 8 bytes of signature for debugging CBOR/COSE format
      const sigBuffer = Buffer.from(sigHex, 'hex');
      console.log("📊 Signature raw bytes at specific positions:", { 
        totalBytes: sigBuffer.length,
        first8Bytes: Array.from(sigBuffer.slice(0, 8)).map(b => b.toString(16).padStart(2, '0')).join(' '),
        last8Bytes: Array.from(sigBuffer.slice(-8)).map(b => b.toString(16).padStart(2, '0')).join(' ')
      });

      // IMPROVED: Better format detection for CBOR/COSE signatures
      const isCOSESign1 = sigBuffer[0] === 0x84; // COSE_Sign1 format
      const isEternlFormat = sigBuffer[0] === 0x82; // Eternl specific format
      
      console.log("📊 Signature format detection:", {
        isCOSESign1,
        isEternlFormat,
        firstByte: sigBuffer[0]?.toString(16),
        first4Bytes: sigBuffer.slice(0, 4).toString('hex'),
      });
      
      // If it's already a 64-byte signature, return it directly
      if (sigBuffer.length === 64) {
        console.log("✅ Signature is already the correct 64-byte format");
        return sigHex;
      }
      
      // CRITICAL IMPROVEMENT: Use explicit CBOR decoding for COSE structures
      const extractSignatureWithCbor = async (sigBuffer: Buffer): Promise<Buffer> => {
        try {
          // Dynamically import cbor
          const cbor = await import('cbor');
          console.log("🔍 Attempting CBOR decode of signature...");
          
          // Decode the CBOR structure
          const decoded = await cbor.decodeFirst(sigBuffer);
          console.log("🔍 Decoded CBOR structure:", decoded);
          
          // Handle different CBOR structures based on common wallet formats
          
          // COSE_Sign1 format: [protected, unprotected, payload, signature]
          if (Array.isArray(decoded) && decoded.length === 4 && Buffer.isBuffer(decoded[3])) {
            console.log("✅ Detected standard COSE_Sign1 structure, signature at index 3");
            const extractedSig = decoded[3];
            if (extractedSig.length !== 64) {
              console.warn(`⚠️ Extracted signature length is ${extractedSig.length} bytes, expected 64`);
            }
            return extractedSig;
          }
          
          // Eternl format often uses [headers, signature] structure
          if (Array.isArray(decoded) && decoded.length === 2 && Buffer.isBuffer(decoded[1])) {
            console.log("✅ Detected likely Eternl format, signature at index 1");
            const extractedSig = decoded[1];
            if (extractedSig.length !== 64) {
              console.warn(`⚠️ Extracted signature length is ${extractedSig.length} bytes, expected 64`);
            }
            return extractedSig;
          }
          
          // Some wallets wrap the signature in an object
          if (decoded && typeof decoded === 'object' && !Array.isArray(decoded)) {
            // Look for common signature property names
            const propNames = ['signature', 'data', 'value'];
            for (const prop of propNames) {
              if (decoded[prop] && Buffer.isBuffer(decoded[prop])) {
                console.log(`✅ Found signature in object property: ${prop}`);
                const extractedSig = decoded[prop];
                if (extractedSig.length !== 64) {
                  console.warn(`⚠️ Extracted signature length is ${extractedSig.length} bytes, expected 64`);
                }
                return extractedSig;
              }
            }
          }
          
          // If none of the above patterns match, throw error
          throw new Error("Could not locate 64-byte signature in CBOR structure");
        } catch (error) {
          console.error("❌ CBOR decoding failed:", error);
          throw error;
        }
      };
      
      // Handle signature extraction based on format
      try {
        // First try explicit CBOR decoding for COSE/CBOR signatures
        if (isCOSESign1 || isEternlFormat || sigBuffer[0] >= 0x80) { // CBOR major type 5-7
          try {
            const extracted = await extractSignatureWithCbor(sigBuffer);
            console.log("✅ Successfully extracted signature with CBOR:", {
              length: extracted.length,
              hex: extracted.toString('hex').substring(0, 30) + '...'
            });
            return extracted.toString('hex');
          } catch (cborError) {
            console.error("❌ CBOR extraction failed:", cborError);
            // Fall through to fallback methods
          }
        }
        
        // If CBOR extraction fails or format isn't CBOR, try common fixed offsets
        
        // Common 70-byte format (often signature at bytes 3-67)
        if (sigBuffer.length === 70) {
          console.log("🔍 Trying 70-byte format extraction (bytes 3-67)");
          const extracted = sigBuffer.slice(3, 67);
          if (extracted.length === 64) {
            console.log("✅ Successfully extracted 64 bytes from 70-byte format");
            return extracted.toString('hex');
          }
        }
        
        // Common 72-byte format (often signature at bytes 4-68)
        if (sigBuffer.length === 72) {
          console.log("🔍 Trying 72-byte format extraction (bytes 4-68)");
          const extracted = sigBuffer.slice(4, 68);
          if (extracted.length === 64) {
            console.log("✅ Successfully extracted 64 bytes from 72-byte format");
            return extracted.toString('hex');
          }
        }
        
        // Last resort: try to extract last 64 bytes
        console.log("🔍 Trying last resort: extract last 64 bytes");
        const lastResort = sigBuffer.slice(-64);
        if (lastResort.length === 64) {
          console.log("⚠️ Extracted signature using last resort method (last 64 bytes)");
          return lastResort.toString('hex');
        }
        
        throw new Error(`Could not extract a valid 64-byte signature from ${sigBuffer.length}-byte input`);
      } catch (extractError) {
        console.error("❌ All signature extraction methods failed:", extractError);
        throw new Error(`Failed to extract Ed25519 signature: ${extractError instanceof Error ? extractError.message : String(extractError)}`);
      }
    } catch (error) {
      console.error("❌ Signature normalization error:", error);
      throw error;
    }
  };

<<<<<<< HEAD
  // Add or update the connectWallet function if it doesn't exist
  const connectWallet = async (walletKey: string) => {
    if (!walletKey) return;
    
    try {
      setIsWalletLoading(true);
      setWalletIdentityError(null);
      
      // Enable the wallet
      if (!window.cardano || !window.cardano[walletKey]) {
        throw new Error(`Wallet ${walletKey} not available`);
      }
      
      // Set the enabled wallet
      setEnabledWallet(walletKey);
      localStorage.setItem('lastConnectedWallet', walletKey);
      
      // Fetch addresses for the wallet
      await fetchStakeAddress(walletKey);
    } catch (error) {
      console.error("Error connecting wallet:", error);
      setWalletIdentityError(error instanceof Error ? error.message : "Unknown error connecting wallet");
    } finally {
      setIsWalletLoading(false);
    }
  };

  const value = {
    isWalletLoading,
    enabledWallet,
    cardanoEnabledWallet,
    stakeAddress,
    baseAddress,
    usedAddresses,
    isVerified,
    walletIdentityError,
    connectWallet,
    disconnectWallet,
    verifyWalletIdentityManually,
    refreshWalletIdentity,
  };

=======
>>>>>>> 76d43671
  return (
    <WalletIdentityContext.Provider
      value={{
        stakeAddress,
        usedAddresses,
        isVerified,
        isWalletLoading,
        walletIdentityError,
        walletLocked,
        refreshWalletIdentity,
        disconnectWallet,
        checkWalletConnection,
        verifyWalletIdentityManually,
      }}
    >
      {children}
    </WalletIdentityContext.Provider>
  );
};<|MERGE_RESOLUTION|>--- conflicted
+++ resolved
@@ -24,12 +24,7 @@
   usedAddresses: string[];
   isVerified: boolean;
   walletIdentityError: string | null;
-<<<<<<< HEAD
-  connectWallet: (walletKey: string) => void;
-=======
-  walletLocked: boolean;
   refreshWalletIdentity: () => Promise<void>;
->>>>>>> 76d43671
   disconnectWallet: () => void;
   verifyWalletIdentityManually: () => Promise<void>;
   refreshWalletIdentity: () => Promise<void>;
@@ -44,12 +39,7 @@
   usedAddresses: [],
   isVerified: false,
   walletIdentityError: null,
-<<<<<<< HEAD
-  connectWallet: async () => {},
-=======
-  walletLocked: false,
   refreshWalletIdentity: async () => {},
->>>>>>> 76d43671
   disconnectWallet: () => {},
   verifyWalletIdentityManually: async () => {},
   refreshWalletIdentity: async () => {},
@@ -280,20 +270,13 @@
         throw new Error("No payment address available");
       }
 
-<<<<<<< HEAD
       // Get the first payment address (hex format)
-      const baseAddressHex = usedAddresses[0];
-      
-      // Create a message to sign - include the current timestamp and base address
+      const paymentAddressHex = usedAddresses[0];
+      
+      // Create a message to sign - include the current timestamp and stake address
       const messageObject = {
-        baseAddress: baseAddr,
+        stakeAddress: stakeAddr,
         timestamp: new Date().toISOString(),
-=======
-      // Create a message to sign - include the current timestamp and payment address
-      const messageObject = {
-        paymentAddress,
-        timestamp: Date.now(),
->>>>>>> 76d43671
         action: 'verify_wallet'
       };
       
@@ -305,16 +288,10 @@
       const messageHex = toHex(messageJson);
       console.log("🔢 Converted HEX:", messageHex);
       
-<<<<<<< HEAD
-      // Sign the message with the base address (using hex format)
+      // Sign the message with the payment address (using hex format)
       console.log("⏳ Requesting wallet to sign data...");
       console.log("📤 messageHex (signed by wallet):", messageHex);
-      const result = await api.signData(baseAddressHex, messageHex);
-=======
-      // Sign the message with the payment address using hex format
-      console.log("⏳ Requesting wallet to sign data...");
-      const result = await api.signData(paymentAddress, messageHex);
->>>>>>> 76d43671
+      const result = await api.signData(paymentAddressHex, messageHex);
       console.log("✅ Received sign result from wallet:", {
         keyLength: result.key?.length || 0,
         signatureLength: result.signature?.length || 0,
@@ -487,20 +464,13 @@
       
       console.log("🔑 Final public key hex:", publicKeyHex);
       console.log("🔢 Payload sizes:", {
-<<<<<<< HEAD
-        baseAddress: baseAddr.length,
-=======
         stakeAddress: stakeAddr.length,
-        paymentAddress: paymentAddress.length,
->>>>>>> 76d43671
         publicKey: publicKeyHex.length,
         rawSignature: rawSignatureHex.length,
         normalizedSignature: normalizedSignature.length,
-        messageJson: messageJson.length,
-        messageHex: messageHex.length
+        message: message.length,
       });
 
-<<<<<<< HEAD
       // Run a debug check first to diagnose any issues
       let bestVerificationMethod = "";
       try {
@@ -512,7 +482,7 @@
             'Accept': 'application/json'
           },
           body: JSON.stringify({
-            baseAddress: baseAddr,
+            stakeAddress: stakeAddr,
             publicKey: publicKeyHex,
             signature: normalizedSignature,
             message
@@ -545,22 +515,12 @@
       // Make actual API call to validate the signature with the best method found
       console.log("📤 Making actual verification request");
       const apiUrl = bestVerificationMethod 
-        ? `/api/user/verify?method=${bestVerificationMethod}&baseAddress=${encodeURIComponent(baseAddr)}` 
-        : `/api/user/verify?baseAddress=${encodeURIComponent(baseAddr)}`;
+        ? `/api/user/verify?method=${bestVerificationMethod}&stakeAddress=${encodeURIComponent(stakeAddr)}` 
+        : `/api/user/verify?stakeAddress=${encodeURIComponent(stakeAddr)}`;
         
       // Log the exact payload being sent to the API
       console.log("📦 Verification API payload:", {
-        baseAddress: baseAddr.substring(0, 10) + "...",
-=======
-      // Make actual API call to validate the signature
-      console.log("📤 Making verification request with payment address");
-      const apiUrl = `/api/user/verify-wallet`;
-        
-      // Log the exact payload being sent to the API
-      console.log("📦 Verification API payload:", {
-        paymentAddress,
-        stakeAddress: stakeAddr.substring(0, 10) + "...", // Send stake address for reference
->>>>>>> 76d43671
+        stakeAddress: stakeAddr.substring(0, 10) + "...",
         pubKeyLength: publicKeyHex.length,
         signatureLength: normalizedSignature.length,
         messageLength: messageHex.length,
@@ -576,12 +536,7 @@
           'X-Requested-With': 'XMLHttpRequest'
         },
         body: JSON.stringify({
-<<<<<<< HEAD
-          baseAddress: baseAddr,
-=======
-          paymentAddress,
-          stakeAddress: stakeAddr, // Include stake address for the backend
->>>>>>> 76d43671
+          stakeAddress: stakeAddr,
           pubKey: publicKeyHex,
           signature: normalizedSignature,
           message: messageHex // Send the hex-encoded message that was signed
@@ -632,37 +587,12 @@
       const verifyResult = await response.json();
       console.log("✅ Verification result:", verifyResult);
       
-<<<<<<< HEAD
       // Update verification status based on API response (check verified field from response)
       if (verifyResult.verified) {
       setIsVerified(true);
-        verifiedStakeAddressRef.current = baseAddr;
-        localStorage.setItem("verifiedStakeAddress", baseAddr); // Store it for persistence
+        verifiedStakeAddressRef.current = stakeAddr;
+        localStorage.setItem("verifiedStakeAddress", stakeAddr); // Store it for persistence
         console.log("✅ Verified at:", new Date().toISOString());
-=======
-      // Update verification status based on API response
-      if (verifyResult.success) {
-        setIsVerified(true);
-        verifiedStakeAddressRef.current = stakeAddr;
-        latestStakeAddressRef.current = stakeAddr;
-        
-        // Get and store the payment address for future reference
-        try {
-          const paymentAddress = await api.getChangeAddress();
-          if (paymentAddress) {
-            // Store the payment address in localStorage for future security checks
-            safeLocalStorage.setItem("verifiedPaymentAddress", paymentAddress);
-            console.log("✅ Payment address stored for future verification:", 
-              paymentAddress.substring(0, 10) + '...');
-          }
-        } catch (paymentError) {
-          console.warn("⚠️ Could not store payment address:", paymentError);
-        }
-        
-        // Store stake address in localStorage
-        safeLocalStorage.setItem("verifiedStakeAddress", stakeAddr);
-        console.log("✅ Verification completed at:", new Date().toISOString());
->>>>>>> 76d43671
       } else {
         setIsVerified(false);
         verifiedStakeAddressRef.current = null;
@@ -711,34 +641,20 @@
     try {
       setIsWalletLoading(true);
       
-<<<<<<< HEAD
-      console.log("Fetching addresses for wallet:", walletKey);
-=======
       console.log("Fetching stake address for wallet:", walletKey);
       
       // Get stake address directly from wallet (preferred method)
       const directStakeAddress = await getStakeAddressFromWallet(walletKey);
       
       if (directStakeAddress) {
-        console.log("✅ Stake address (direct):", directStakeAddress.substring(0, 10));
-
-        // CRITICAL FIX: Use REF for reliable comparison
-        if (latestStakeAddressRef.current === directStakeAddress) {
-          console.log("🔒 Same stake address, preserving verification");
-        } else {
-          console.log("⚠️ New stake address detected, resetting verification");
-          setIsVerified(false);
-          verifiedStakeAddressRef.current = null;
-          latestStakeAddressRef.current = directStakeAddress;
-        }
-
+        console.log("✅ Got stake address directly from wallet:", directStakeAddress.substring(0, 10) + "...");
         setStakeAddress(directStakeAddress);
+        setIsVerified(false); // Still need to verify
         return;
       }
       
       // Fallback to traditional method if direct access fails
       console.log("Direct wallet access failed, falling back to traditional method");
->>>>>>> 76d43671
       
       // Enable the wallet and get its API
       if (!window.cardano || !window.cardano[walletKey]) {
@@ -759,27 +675,7 @@
       // Store the used addresses in state
       setUsedAddresses(usedAddresses);
       
-<<<<<<< HEAD
       const baseAddressHex = usedAddresses[0];
-=======
-      const paymentAddressHex = usedAddresses[0];
-      
-      // Get the stake address (reward address)
-      const rewardAddresses = await api.getRewardAddresses();
-      console.log("📦 rewardAddresses =", rewardAddresses);
-      
-      if (!rewardAddresses || rewardAddresses.length === 0) {
-        console.error("❌ No reward addresses returned from wallet");
-        setStakeAddress(null);
-        setIsVerified(false);
-        verifiedStakeAddressRef.current = null;
-        latestStakeAddressRef.current = null;
-        return;
-      }
-      
-      const stakeAddrHex = rewardAddresses[0];
-      console.log("✅ Got stake address hex:", stakeAddrHex?.substring(0, 10) + '...');
->>>>>>> 76d43671
       
       // Convert hex to bech32 format
       try {
@@ -798,26 +694,28 @@
         setBaseAddress(null);
         setIsVerified(false);
         verifiedStakeAddressRef.current = null;
-<<<<<<< HEAD
-      }
-=======
-        latestStakeAddressRef.current = null;
         return;
       }
       
-      // CRITICAL FIX: Use REF for reliable comparison
-      if (latestStakeAddressRef.current === stakeAddrBech32) {
-        console.log("🔒 Same stake address, preserving verification");
-      } else {
-        console.log("⚠️ New stake address detected, resetting verification");
+      const stakeAddrHex = rewardAddresses[0];
+      console.log("✅ Got stake address hex:", stakeAddrHex?.substring(0, 10) + '...');
+      
+      // Convert hex to bech32 format using our utility function
+      const stakeAddrBech32 = await convertStakeAddressHexToBech32(stakeAddrHex);
+      console.log("🧪 Converted address about to be stored:", stakeAddrBech32);
+      
+      // Validate bech32 address
+      if (!stakeAddrBech32) {
+        console.error("❌ Failed to convert stake address to bech32");
+        setStakeAddress(null);
         setIsVerified(false);
         verifiedStakeAddressRef.current = null;
-        latestStakeAddressRef.current = stakeAddrBech32;
+        return;
       }
       
       // Store the stake address in state
       setStakeAddress(stakeAddrBech32);
->>>>>>> 76d43671
+      setIsVerified(false); // Need to verify first
     } catch (error) {
       console.error("Error fetching addresses:", error);
       setStakeAddress(null);
@@ -1115,7 +1013,6 @@
     }
   };
 
-<<<<<<< HEAD
   // Add or update the connectWallet function if it doesn't exist
   const connectWallet = async (walletKey: string) => {
     if (!walletKey) return;
@@ -1144,37 +1041,19 @@
   };
 
   const value = {
-    isWalletLoading,
-    enabledWallet,
-    cardanoEnabledWallet,
     stakeAddress,
-    baseAddress,
     usedAddresses,
     isVerified,
+    isWalletLoading,
     walletIdentityError,
-    connectWallet,
+    refreshWalletIdentity,
     disconnectWallet,
+    checkWalletConnection,
     verifyWalletIdentityManually,
-    refreshWalletIdentity,
   };
 
-=======
->>>>>>> 76d43671
   return (
-    <WalletIdentityContext.Provider
-      value={{
-        stakeAddress,
-        usedAddresses,
-        isVerified,
-        isWalletLoading,
-        walletIdentityError,
-        walletLocked,
-        refreshWalletIdentity,
-        disconnectWallet,
-        checkWalletConnection,
-        verifyWalletIdentityManually,
-      }}
-    >
+    <WalletIdentityContext.Provider value={value}>
       {children}
     </WalletIdentityContext.Provider>
   );
